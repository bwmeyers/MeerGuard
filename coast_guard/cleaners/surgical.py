import numpy as np
from coast_guard import config
from coast_guard import cleaners
from coast_guard import clean_utils
from coast_guard.cleaners import config_types
from coast_guard import utils
from scipy.optimize import leastsq
from scipy.signal import savgol_filter

# for the template, would be better to have it elsewhere and just get the numpy array here
import psrchive

# For Daniel's debugging..
plot_diagnostic = False

class SurgicalScrubCleaner(cleaners.BaseCleaner):
    name = 'surgical'
    description = 'De-weight profiles that stand out compared to others ' \
                    'in the same subint/channel using multiple stats.'


    def _set_config_params(self):
        self.configs.add_param('chanthresh', config_types.FloatVal, \
                         aliases=['cthresh'], \
                         help='The threshold (in number of sigmas) a ' \
                                'profile needs to stand out compared to ' \
                                'others in the same channel for it to ' \
                                'be removed.')
        self.configs.add_param('subintthresh', config_types.FloatVal, \
                         aliases=['sthresh'], \
                         help='The threshold (in number of sigmas) a ' \
                                'profile needs to stand out compared to ' \
                                'others in the same sub-int for it to ' \
                                'be removed.')
        self.configs.add_param('chan_order', config_types.IntList, \
                        aliases=['corder', 'chanorder'], \
                        help='The order of polynomial to remove from piecewise ' \
                                'segements of each channel. Multiple values ' \
                                'will cause channels to be detrended multiple ' \
                                'times in sequence, each time with the next ' \
                                'parameter.')
        self.configs.add_param('chan_breakpoints', config_types.IntListList, \
                        aliases=['cbp', 'chanbreakpoints', 'chanbp'], \
                        nullable=True, \
                        help='The breakpoints to use for defining piecewise ' \
                            'segments of each channel when detrending. ' \
                            'Multiple values will cause channels to be ' \
                            'detrended multiple times in sequence, each ' \
                            'time with the next list of breakpoints.')
        self.configs.add_param('chan_numpieces', config_types.IntList, \
                        aliases=['cnp', 'channumpieces', 'channp'], \
                        help='The number of equally sized peices to use for ' \
                            'defining piecewise segments of each channel when '
                            'detrending. Multiple values will cause channels ' \
                            'to be detrended multiple times in sequence, each ' \
                            'time with the next parameter.')
        self.configs.add_param('subint_order', config_types.IntList, \
                        aliases=['sorder', 'subintorder'], \
                        help='The order of polynomial to remove from piecewise ' \
                                'segements of each sub-int. Multiple values ' \
                                'will cause sub-ints to be detrended multiple ' \
                                'times in sequence, each time with the next ' \
                                'parameter.')
        self.configs.add_param('subint_breakpoints', config_types.IntListList, \
                        aliases=['sbp', 'subintbreakpoints', 'subintbp'], \
                        nullable=True, \
                        help='The breakpoints to use for defining piecewise ' \
                            'segments of each sub-int when detrending. ' \
                            'Multiple values will cause sub-ints to be ' \
                            'detrended multiple times in sequence, each ' \
                            'time with the next list of breakpoints.')
        self.configs.add_param('subint_numpieces', config_types.IntList, \
                        aliases=['snp', 'subintnumpieces', 'subintnp'], \
                        help='The number of equally sized peices to use for ' \
                            'defining piecewise segments of each sub-int when '
                            'detrending. Multiple values will cause sub-ints ' \
                            'to be detrended multiple times in sequence, each ' \
                            'time with the next parameter.')
        self.configs.add_param('template', config_types.StrVal,
                               aliases=[],
                               nullable=True,
                               help="Filename for a template to use yadayada")
        self.parse_config_string(config.cfg.surgical_default_params)


    def _clean(self, ar):
        patient = ar.clone()
        patient.pscrunch()
        patient.remove_baseline()

        # Remove profile from dedispersed data
        patient.dedisperse()
        data = patient.get_data().squeeze()
        print('Loading template')
        if self.configs.template is None:
            template = np.apply_over_axes(np.sum, data, (0, 1)).squeeze()
        else:
            template_ar = psrchive.Archive_load(self.configs.template)
            template_ar.pscrunch()
            template_ar.remove_baseline()
            template_ar.dedisperse()
            if len(template_ar.get_frequencies()) > 1 and len(template_ar.get_frequencies()) < len(patient.get_frequencies()):
                print("Template channel number doesn't match data... f-scrunching!")
                template_ar.fscrunch()
            template_ar.remove_baseline()
            template = np.apply_over_axes(np.sum, template_ar.get_data(), (0, 1)).squeeze()
            # make sure template is 1D
            if len(np.shape(template)) > 1:  # sum over frequencies too
                template_ar.fscrunch()  
                print("2D template found. Assuming it has same frequency coverage and channels as data!")
                template_phs = np.apply_over_axes(np.sum, template_ar.get_data(), (0, 1)).squeeze()
            else:
                template_phs = template

        print('Estimating template and profile phase offset')
        if self.configs.template is None:
            phs = 0
        else:
            # Calculate phase offset of template in number of bins, using full obs
            profile = patient.clone()
            profile.dedisperse()
            profile.tscrunch()
            profile.fscrunch()
            # Get profile data of full obs
            profile = profile.get_data()[0,0,0,:]
            if np.shape(template_phs) != np.shape(profile):
                print('template and profile have different numbers of phase bins')
            err = (lambda (amp, phs, base): amp*clean_utils.fft_rotate(template_phs, phs) +base - profile)
            amp_guess = max(profile)-min(profile) - max(template_phs)
            phase_guess = - np.argmax(profile) + np.argmax(template_phs)
            params, status = leastsq(err, [amp_guess, phase_guess, min(profile)])
            phs = params[1]
            print('Template phase offset = {0}'.format(round(phs, 3)))

        print('Removing profile from patient')
<<<<<<< HEAD
        #preop_patient = patient.clone()
        #preop_patient.remove_baseline()
        #preop_weights = preop_patient.get_weights()
        #print(preop_weights.shape)
=======
        preop_patient = patient.clone()
        preop_patient.remove_baseline()
        preop_weights = preop_patient.get_weights()
>>>>>>> 356496c1

        clean_utils.remove_profile_inplace(patient, template, phs)
       
        print('Accessing weights and applying to patient')
        # re-set DM to 0
        # patient.dededisperse()

        # Get weights
        weights = patient.get_weights()
        # Get data (select first polarization - recall we already P-scrunched)
        data = patient.get_data()[:,0,:,:]
        preop_data = preop_patient.get_data()[:,0,:,:]
        data = clean_utils.apply_weights(data, weights)
        preop_data = clean_utils.apply_weights(preop_data, weights)
        
        # Mask profiles where weight is 0
        mask_2d = np.bitwise_not(np.expand_dims(weights, 2).astype(bool))
        mask_3d = mask_2d.repeat(ar.get_nbin(), axis=2)
        data = np.ma.masked_array(data, mask=mask_3d)
        preop_data = np.ma.masked_array(preop_data, mask=mask_3d)        
 
        print('Masking on-pulse region as determined from template')
        # consider residual only in off-pulse region
<<<<<<< HEAD

        if template.ndim > 1:
            # assuming the channel axis is 0, rotate each channel profile
            template_rot = np.apply_along_axis(clean_utils.fft_rotate, 0, template, phs).squeeze()
        else:
            template_rot = clean_utils.fft_rotate(tempalte, phs).squeeze()
        
        masked_template = np.ma.masked_greater(template_rot, np.min(template_rot) + 0.03*np.ptp(template_rot))
        if len(np.shape(template_rot)) > 1:
            # template is 2D
            for ii in range(0, np.shape(data)[0]):
                data.mask[ii, :, :] = masked_template.mask
=======
        if len(np.shape(template)) > 1:  # sum over frequencies
            print('Estimating on-pulse region by f-scrunching 2D template')
            template_ar.fscrunch()
            template_1D = np.apply_over_axes(np.sum, template_ar.get_data(), (0, 1)).squeeze()
>>>>>>> 356496c1
        else:
            template_1D = template
        # Rotate template by apropriate amount
        template_rot = clean_utils.fft_rotate(template_1D, phs).squeeze()
        # masked_template = np.ma.masked_greater(template_rot, np.min(template_rot) + 0.01*np.ptp(template_rot))
        masked_template = np.ma.masked_greater(template_rot, np.median(template_rot))
        masked_std = np.ma.std(masked_template)
        # use this std of masked data as cutoff
        masked_template = np.ma.masked_greater(template_rot, np.median(template_rot) + 3*masked_std)
        if plot_diagnostic:
            import matplotlib.pyplot as plt
            plt.plot(np.apply_over_axes(np.sum, preop_data, (0, 1)).squeeze(), alpha=0.8)
            plt.plot(np.apply_over_axes(np.sum, data, (0, 1)).squeeze(), alpha=0.8)
            # Do fit again to scale template
            subchan, err, params = clean_utils.remove_profile1d(np.apply_over_axes(np.sum, preop_data, (0, 1)).squeeze(), 0, 0, template_rot, 0, return_params=True)
            plt.plot(params[0]*template_rot + params[1], alpha=0.8)
            plt.plot(params[0]*masked_template + params[1], color='k', alpha=1)
        
        # Loop through chans and subints to mask on-pulse phase bins
        for ii in range(0, np.shape(data)[0]):
            for jj in range(0, np.shape(data)[1]):
                  data.mask[ii, jj, :] = masked_template.mask
        data = np.ma.masked_array(data, mask=data.mask)
        
        if plot_diagnostic:
            plt.plot(np.apply_over_axes(np.ma.sum, data, (0, 1)).squeeze(), alpha=0.8)
            plt.legend(('Summed pre-op data', 'Summed data', 'Scaled rotated template', 'Scaled masked template', 'Masked data'))
            plt.savefig('diagnostic.png')

        print('Calculating robust statistics to determine where RFI removal is required')
        # RFI-ectomy must be recommended by average of tests
        # BWM: Ok, so this is where the magical stuff actually happens - need to know actually WHAT are the comprehensive stats
        # DJR: At this stage the stats are; (found to work well experimentally) 
        #          geometric mean, peak-to-peak, standard deviation, kurtosis, and skewness. 
        #      In original coast_guard they were;
        #          mean, peak-to-peak, standard deviation, and max value of FFT
        avg_test_results = clean_utils.comprehensive_stats(data, axis=2, \
                                    chanthresh=self.configs.chanthresh, \
                                    subintthresh=self.configs.subintthresh, \
                                    chan_order=self.configs.chan_order, \
                                    chan_breakpoints=self.configs.chan_breakpoints, \
                                    chan_numpieces=self.configs.chan_numpieces, \
                                    subint_order=self.configs.subint_order, \
                                    subint_breakpoints=self.configs.subint_breakpoints, \
                                    subint_numpieces=self.configs.subint_numpieces, \
                                    )

        print('Applying RFI masking weights to archive')
        for (isub, ichan) in np.argwhere(avg_test_results>=1):
            # Be sure to set weights on the original archive, and
            # not the clone we've been working with.
            integ = ar.get_Integration(int(isub))
            integ.set_weight(int(ichan), 0.0)
        
        freq_fraczap = clean_utils.freq_fraczap(ar)

Cleaner = SurgicalScrubCleaner<|MERGE_RESOLUTION|>--- conflicted
+++ resolved
@@ -133,16 +133,9 @@
             print('Template phase offset = {0}'.format(round(phs, 3)))
 
         print('Removing profile from patient')
-<<<<<<< HEAD
-        #preop_patient = patient.clone()
-        #preop_patient.remove_baseline()
-        #preop_weights = preop_patient.get_weights()
-        #print(preop_weights.shape)
-=======
         preop_patient = patient.clone()
         preop_patient.remove_baseline()
         preop_weights = preop_patient.get_weights()
->>>>>>> 356496c1
 
         clean_utils.remove_profile_inplace(patient, template, phs)
        
@@ -166,25 +159,10 @@
  
         print('Masking on-pulse region as determined from template')
         # consider residual only in off-pulse region
-<<<<<<< HEAD
-
-        if template.ndim > 1:
-            # assuming the channel axis is 0, rotate each channel profile
-            template_rot = np.apply_along_axis(clean_utils.fft_rotate, 0, template, phs).squeeze()
-        else:
-            template_rot = clean_utils.fft_rotate(tempalte, phs).squeeze()
-        
-        masked_template = np.ma.masked_greater(template_rot, np.min(template_rot) + 0.03*np.ptp(template_rot))
-        if len(np.shape(template_rot)) > 1:
-            # template is 2D
-            for ii in range(0, np.shape(data)[0]):
-                data.mask[ii, :, :] = masked_template.mask
-=======
         if len(np.shape(template)) > 1:  # sum over frequencies
             print('Estimating on-pulse region by f-scrunching 2D template')
             template_ar.fscrunch()
             template_1D = np.apply_over_axes(np.sum, template_ar.get_data(), (0, 1)).squeeze()
->>>>>>> 356496c1
         else:
             template_1D = template
         # Rotate template by apropriate amount
